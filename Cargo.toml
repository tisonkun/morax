# Copyright 2024 tison <wander4096@gmail.com>
#
# Licensed under the Apache License, Version 2.0 (the "License");
# you may not use this file except in compliance with the License.
# You may obtain a copy of the License at
#
#     http://www.apache.org/licenses/LICENSE-2.0
#
# Unless required by applicable law or agreed to in writing, software
# distributed under the License is distributed on an "AS IS" BASIS,
# WITHOUT WARRANTIES OR CONDITIONS OF ANY KIND, either express or implied.
# See the License for the specific language governing permissions and
# limitations under the License.

[workspace]
members = [
  "cmd/morax",
  "crates/broker",
  "crates/meta",
  "crates/runtime",
  "crates/server",
  "crates/storage",
  "crates/telemetry",
  "crates/version",
  "sdk/api",
  "sdk/client",
  "tests/behavior",
  "tests/toolkit",
  "xtask",
]

resolver = "2"

[workspace.package]
edition = "2021"
license = "Apache-2.0"
readme = "README.md"
repository = "https://github.com/tisonkun/morax/"
version = "0.0.1"

[workspace.dependencies]
backon = { version = "1.5.0", features = ["tokio-sleep"] }
base64 = { version = "0.22" }
better-panic = { version = "0.3" }
build-data = { version = "0.2" }
clap = { version = "4.5", features = ["derive"] }
const_format = { version = "0.2" }
ctrlc = { version = "3.4" }
error-stack = { version = "0.5" }
fastimer = { version = "0.9.0", features = ["logging"] }
futures = { version = "0.3.31" }
gix-discover = { version = "0.39.0" }
insta = { version = "1.40", features = ["json"] }
jiff = { version = "0.2.9", features = ["serde"] }
local-ip-address = { version = "0.6" }
log = { version = "0.4", features = ["kv_unstable_serde", "serde"] }
logforth = { version = "0.24.0" }
mea = { version = "0.3.4" }
mime = { version = "0.3" }
opendal = { version = "0.53.1" }
pin-project = { version = "1.1" }
poem = { version = "3.1", features = ["compression", "rustls"] }
regex = { version = "1.11" }
reqwest = { version = "0.12", features = ["json", "rustls-tls"] }
scopeguard = { version = "1.2" }
serde = { version = "1.0", features = ["derive"] }
serde_json = { version = "1.0" }
shadow-rs = { version = "1.1.1", default-features = false }
sqlx = { version = "0.8", features = [
  "json",
  "postgres",
  "runtime-tokio-rustls",
  "uuid",
] }
tempfile = { version = "3.13" }
test-harness = { version = "0.3" }
testcontainers = { version = "0.23", features = ["blocking"] }
thiserror = { version = "2.0" }
tokio = { version = "1.41", features = ["full"] }
toml = { version = "0.8" }
url = { version = "2.5" }
uuid = { version = "1.11", features = ["v4"] }
which = { version = "7.0" }

# workspace dependencies
morax-api = { version = "0.0.1", path = "sdk/api" }
morax-broker = { version = "0.0.1", path = "crates/broker" }
morax-client = { version = "0.0.1", path = "sdk/client" }
morax-meta = { version = "0.0.1", path = "crates/meta" }
morax-runtime = { version = "0.0.1", path = "crates/runtime" }
morax-server = { version = "0.0.1", path = "crates/server" }
morax-storage = { version = "0.0.1", path = "crates/storage" }
morax-telemetry = { version = "0.0.1", path = "crates/telemetry" }
morax-version = { version = "0.0.1", path = "crates/version" }
tests-toolkit = { version = "0.0.1", path = "tests/toolkit" }

[workspace.lints.rust]
unknown_lints = "deny"
unsafe_code = "deny"
unused_must_use = "deny"

[workspace.lints.clippy]
dbg_macro = "deny"
field_reassign_with_default = "allow"
manual_range_contains = "allow"
new_without_default = "allow"

[profile.release]
debug = true
lto = "thin"

[profile.dist]
codegen-units = 1
<<<<<<< HEAD
debug = true
inherits = "release"
lto = "fat"

[profile.dev.package]
insta.opt-level = 3
similar.opt-level = 3
=======
inherits = "release"
lto = "fat"
>>>>>>> 67b5ed18
<|MERGE_RESOLUTION|>--- conflicted
+++ resolved
@@ -39,7 +39,6 @@
 version = "0.0.1"
 
 [workspace.dependencies]
-backon = { version = "1.5.0", features = ["tokio-sleep"] }
 base64 = { version = "0.22" }
 better-panic = { version = "0.3" }
 build-data = { version = "0.2" }
@@ -50,13 +49,12 @@
 fastimer = { version = "0.9.0", features = ["logging"] }
 futures = { version = "0.3.31" }
 gix-discover = { version = "0.39.0" }
-insta = { version = "1.40", features = ["json"] }
+insta = { version = "1.40", features = ["json", "redactions"] }
 jiff = { version = "0.2.9", features = ["serde"] }
 local-ip-address = { version = "0.6" }
 log = { version = "0.4", features = ["kv_unstable_serde", "serde"] }
 logforth = { version = "0.24.0" }
 mea = { version = "0.3.4" }
-mime = { version = "0.3" }
 opendal = { version = "0.53.1" }
 pin-project = { version = "1.1" }
 poem = { version = "3.1", features = ["compression", "rustls"] }
@@ -72,7 +70,6 @@
   "runtime-tokio-rustls",
   "uuid",
 ] }
-tempfile = { version = "3.13" }
 test-harness = { version = "0.3" }
 testcontainers = { version = "0.23", features = ["blocking"] }
 thiserror = { version = "2.0" }
@@ -111,15 +108,10 @@
 
 [profile.dist]
 codegen-units = 1
-<<<<<<< HEAD
 debug = true
 inherits = "release"
 lto = "fat"
 
 [profile.dev.package]
 insta.opt-level = 3
-similar.opt-level = 3
-=======
-inherits = "release"
-lto = "fat"
->>>>>>> 67b5ed18
+similar.opt-level = 3